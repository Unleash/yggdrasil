﻿using System.Runtime.InteropServices;
using System.Text.Json;

namespace Yggdrasil;

public class YggdrasilEngine
{
    private CustomStrategies customStrategies = new CustomStrategies();

    private JsonSerializerOptions options = new JsonSerializerOptions
    {
        PropertyNamingPolicy = JsonNamingPolicy.CamelCase
    };

    private IntPtr state;

    public YggdrasilEngine()
    {
        state = FFI.NewEngine();
    }

<<<<<<< HEAD
    public void RegisterCustomStrategies(List<IStrategy> strategies)
    {
        customStrategies.RegisterCustomStrategies(strategies);
=======
    public bool ShouldEmitImpressionEvent(string featureName)
    {
        return FFI.ShouldEmitImpressionEvent(state, featureName);
>>>>>>> 8c5330b1
    }

    public void Dispose()
    {
        FFI.FreeEngine(this.state);
        GC.SuppressFinalize(this);
    }

    public void TakeState(string json)
    {
        customStrategies.MapFeatures(json);

        var takeStatePtr = FFI.TakeState(state, json);

        if (takeStatePtr == IntPtr.Zero)
        {
            return;
        }

        var takeStateJson = Marshal.PtrToStringUTF8(takeStatePtr);

        FFI.FreeResponse(takeStatePtr);

        var takeStateResult =
            takeStateJson != null
                ? JsonSerializer.Deserialize<EngineResponse>(takeStateJson, options)
                : null;

        if (takeStateResult?.StatusCode == "Error")
        {
            throw new YggdrasilEngineException($"Error: {takeStateResult?.ErrorMessage}");
        }
    }

    public bool? IsEnabled(string toggleName, Context context)
    {
        var customStrategyPayload = customStrategies.GetCustomStrategyPayload(toggleName, context);
        string contextJson = JsonSerializer.Serialize(context, options);
        var isEnabledPtr = FFI.CheckEnabled(state, toggleName, contextJson, customStrategyPayload);

        if (isEnabledPtr == IntPtr.Zero)
        {
            return false;
        }

        var isEnabledJson = Marshal.PtrToStringUTF8(isEnabledPtr);

        FFI.FreeResponse(isEnabledPtr);

        var isEnabledResult =
            isEnabledJson != null
                ? JsonSerializer.Deserialize<EngineResponse<bool?>>(isEnabledJson, options)
                : null;

        if (isEnabledResult?.StatusCode == "Error")
        {
            throw new YggdrasilEngineException($"Error: {isEnabledResult?.ErrorMessage}");
        }

        return isEnabledResult?.Value;
    }

    public Variant? GetVariant(string toggleName, Context context)
    {
        var customStrategyPayload = customStrategies.GetCustomStrategyPayload(toggleName, context);
        var contextJson = JsonSerializer.Serialize(context, options);
        var variantPtr = FFI.CheckVariant(state, toggleName, contextJson, customStrategyPayload);

        if (variantPtr == IntPtr.Zero)
        {
            return null;
        }

        var variantJson = Marshal.PtrToStringUTF8(variantPtr);

        FFI.FreeResponse(variantPtr);

        var variantResult =
            variantJson != null
                ? JsonSerializer.Deserialize<EngineResponse<Variant>>(variantJson, options)
                : null;

        if (variantResult?.StatusCode == "Error")
        {
            throw new YggdrasilEngineException($"Error: {variantResult?.ErrorMessage}");
        }

        return variantResult?.Value;
    }

    public MetricsBucket? GetMetrics()
    {
        var metricsPtr = FFI.GetMetrics(state);

        if (metricsPtr == IntPtr.Zero)
        {
            return null;
        }

        var metricsJson = Marshal.PtrToStringUTF8(metricsPtr);

        FFI.FreeResponse(metricsPtr);

        var metricsResult =
            metricsJson != null
                ? JsonSerializer.Deserialize<EngineResponse<MetricsBucket>>(metricsJson, options)
                : null;

        if (metricsResult?.StatusCode == "Error")
        {
            throw new YggdrasilEngineException($"Error: {metricsResult?.ErrorMessage}");
        }

        return metricsResult?.Value;
    }

    public void CountFeature(string featureName, bool enabled)
    {
        FFI.CountToggle(state, featureName, enabled);
    }

    public void CountVariant(string featureName, string variantName)
    {
        FFI.CountVariant(state, featureName, variantName);
    }
}<|MERGE_RESOLUTION|>--- conflicted
+++ resolved
@@ -19,15 +19,14 @@
         state = FFI.NewEngine();
     }
 
-<<<<<<< HEAD
     public void RegisterCustomStrategies(List<IStrategy> strategies)
     {
         customStrategies.RegisterCustomStrategies(strategies);
-=======
+    }
+
     public bool ShouldEmitImpressionEvent(string featureName)
     {
         return FFI.ShouldEmitImpressionEvent(state, featureName);
->>>>>>> 8c5330b1
     }
 
     public void Dispose()
