namespace Yggdrasil;

using System;
using System.Text.Json;

internal class CustomStrategies
{
    private JsonSerializerOptions options = new JsonSerializerOptions
    {
        PropertyNamingPolicy = JsonNamingPolicy.CamelCase
<<<<<<< HEAD
    };

    private string[]? knownStrategies = null;

    private Dictionary<string, IStrategy> strategies = new Dictionary<string, IStrategy>();
    private Dictionary<string, MappedFeature>? mappedFeatures = null;

    internal CustomStrategies(string[]? knownStrategies)
    {
        this.knownStrategies = knownStrategies;
    }

    private bool IsCustomStrategy(StrategyDefinition strategy)
    {
        return !knownStrategies?.Contains(strategy.Name) ?? false;
=======
    };

    private static readonly string[] knownStrategies = new[] {
        "default",
        "userWithId",
        "gradualRolloutUserId",
        "gradualRolloutRandom",
        "applicationHostname",
        "gradualRolloutSessionId",
        "remoteAddress",
        "flexibleRollout",
    };

    private Dictionary<string, IStrategy> strategies = new Dictionary<string, IStrategy>();
    private Dictionary<string, MappedFeature>? mappedFeatures = null;


    private bool IsCustomStrategy(StrategyDefinition strategy)
    {
        return !knownStrategies.Contains(strategy.Name);
>>>>>>> cbe353fe
    }

    private List<MappedStrategy> MapCustomStrategies(List<StrategyDefinition>? strategies)
    {
        if (strategies == null)
        {
            return new List<MappedStrategy>();
        }

        return strategies
            .Where(IsCustomStrategy)
            .Where(definition => this.strategies?.ContainsKey(definition.Name) ?? false)
            .Select((definition, index) =>
                new MappedStrategy(
                    index,
                    definition.Name,
                    definition.Parameters ?? new Dictionary<string, string>(),
                    this.strategies[definition.Name]))
            .ToList();
    }

    internal void MapFeatures(string json)
    {
        var features = JsonSerializer.Deserialize<FeatureCollection>(json, options)?.Features;
        mappedFeatures = features?
            .Select(feature => new MappedFeature(feature, MapCustomStrategies(feature.Strategies)))
            .ToDictionary(feature => feature.Name);
    }

    internal void RegisterCustomStrategies(List<IStrategy> strategies)
    {
        this.strategies = strategies.ToDictionary(strategy => strategy.Name);
    }

    internal string GetCustomStrategyPayload(string toggleName, Context context)
    {
        MappedFeature? feature = null;
        mappedFeatures?.TryGetValue(toggleName, out feature);
        if (feature == null)
        {
            return "{}";
        }

        var strategies = new Dictionary<string, bool>(
        feature.Strategies
            .Where(strategy => strategy.IsEnabled(context))
            .Select(strategy =>
                new KeyValuePair<string, bool>(
                    strategy.ResultName,
                    strategy.IsEnabled(context)))
            .ToList());
        return JsonSerializer.Serialize(strategies, options);
    }
}<|MERGE_RESOLUTION|>--- conflicted
+++ resolved
@@ -8,7 +8,6 @@
     private JsonSerializerOptions options = new JsonSerializerOptions
     {
         PropertyNamingPolicy = JsonNamingPolicy.CamelCase
-<<<<<<< HEAD
     };
 
     private string[]? knownStrategies = null;
@@ -24,28 +23,6 @@
     private bool IsCustomStrategy(StrategyDefinition strategy)
     {
         return !knownStrategies?.Contains(strategy.Name) ?? false;
-=======
-    };
-
-    private static readonly string[] knownStrategies = new[] {
-        "default",
-        "userWithId",
-        "gradualRolloutUserId",
-        "gradualRolloutRandom",
-        "applicationHostname",
-        "gradualRolloutSessionId",
-        "remoteAddress",
-        "flexibleRollout",
-    };
-
-    private Dictionary<string, IStrategy> strategies = new Dictionary<string, IStrategy>();
-    private Dictionary<string, MappedFeature>? mappedFeatures = null;
-
-
-    private bool IsCustomStrategy(StrategyDefinition strategy)
-    {
-        return !knownStrategies.Contains(strategy.Name);
->>>>>>> cbe353fe
     }
 
     private List<MappedStrategy> MapCustomStrategies(List<StrategyDefinition>? strategies)
