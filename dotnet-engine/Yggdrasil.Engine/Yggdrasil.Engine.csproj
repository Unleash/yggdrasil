<Project Sdk="Microsoft.NET.Sdk">

  <PropertyGroup>
    <TargetFrameworks>netstandard2.0;net6.0</TargetFrameworks>
    <LangVersion>10.0</LangVersion>
    <ImplicitUsings>enable</ImplicitUsings>
    <Nullable>enable</Nullable>
    <PackageId>Unleash.Yggdrasil</PackageId>
    <Version>1.0.7</Version>
    <YggdrasilCoreVersion>0.17.5</YggdrasilCoreVersion>
    <Company>Bricks Software AS</Company>
    <Authors>Unleash</Authors>
    <IncludeSymbols>True</IncludeSymbols>
    <SymbolPackageFormat>snupkg</SymbolPackageFormat>
    <TreatWarningsAsErrors>true</TreatWarningsAsErrors>
    <RepositoryUrl>https://github.com/Unleash/yggdrasil</RepositoryUrl>
    <PackageTags>unleash feature-flag feature-toggle engine</PackageTags>
    <Description>Unleash Yggdrasil Engine for .NET. This is a .NET wrapper containing the core of the Unleash SDK domain logic, enabling you to develop your own Unleash .NET SDK.</Description>
    <PackageIcon>worldtree_icon.png</PackageIcon>
    <PackageLicenseExpression>MIT</PackageLicenseExpression>
    <PackageReadmeFile>README.md</PackageReadmeFile>
  </PropertyGroup>

<<<<<<< HEAD
  <ItemGroup Condition="'$(TargetFramework)' == 'netstandard2.0'">
=======
  <ItemGroup>
    <AssemblyAttribute Include="YggdrasilCoreVersion">
        <_Parameter1>$(YggdrasilCoreVersion)</_Parameter1>
    </AssemblyAttribute>
  </ItemGroup>

  <ItemGroup>
>>>>>>> 81716976
    <PackageReference Include="System.Text.Json" Version="8.0.5" />
  </ItemGroup>

  <Target Name="YggdrasilPreBuild" BeforeTargets="Build" Condition="'$(Configuration)' == 'Debug'">
    <Exec Command="
      cd ../../
      cargo build --release" />
  </Target>

  <ItemGroup>
      <None Include="../../worldtree_icon.png" Pack="true" PackagePath="\"/>
      <None Include="../README.md" Pack="true" PackagePath="\"/>
  </ItemGroup>

  <ItemGroup>
    <EmbeddedResource Include="../../target/release/libyggdrasilffi.so" Condition="Exists('../../target/release/libyggdrasilffi.so')">
      <LogicalName>Yggdrasil.Engine.libyggdrasilffi_x86_64_$(YggdrasilCoreVersion).so</LogicalName>
    </EmbeddedResource>
    <EmbeddedResource Include="../../target/release/yggdrasilffi.dll" Condition="Exists('../../target/release/yggdrasilffi.dll')">
      <LogicalName>Yggdrasil.Engine.yggdrasilffi_x86_64_$(YggdrasilCoreVersion).dll</LogicalName>
    </EmbeddedResource>
    <EmbeddedResource Include="../../target/release/libyggdrasilffi.dylib" Condition="Exists('../../target/release/libyggdrasilffi.dylib')">
      <LogicalName>Yggdrasil.Engine.libyggdrasilffi_arm64_$(YggdrasilCoreVersion).dylib</LogicalName>
    </EmbeddedResource>
  </ItemGroup>

  <ItemGroup>
    <EmbeddedResource Include="../runtimes/win-x64/native/yggdrasilffi_x86_64.dll" Condition="Exists('../runtimes/win-x64/native/yggdrasilffi_x86_64.dll')">
      <LogicalName>yggdrasilffi_x86_64_$(YggdrasilCoreVersion).dll</LogicalName>
    </EmbeddedResource>
    <EmbeddedResource Include="../runtimes/win-arm64/native/yggdrasilffi_arm64.dll" Condition="Exists('../runtimes/win-arm64/native/yggdrasilffi_arm64.dll')">
      <LogicalName>yggdrasilffi_arm64_$(YggdrasilCoreVersion).dll</LogicalName>
    </EmbeddedResource>
    <EmbeddedResource Include="../runtimes/win-x86/native/yggdrasilffi_i686.dll" Condition="Exists('../runtimes/win-x86/native/yggdrasilffi_i686.dll')">
      <LogicalName>yggdrasilffi_i686_$(YggdrasilCoreVersion).dll</LogicalName>
    </EmbeddedResource>
    <EmbeddedResource Include="../runtimes/linux-x64/native/libyggdrasilffi_x86_64.so" Condition="Exists('../runtimes/linux-x64/native/libyggdrasilffi_x86_64.so')">
      <LogicalName>libyggdrasilffi_x86_64_$(YggdrasilCoreVersion).so</LogicalName>
    </EmbeddedResource>
    <EmbeddedResource Include="../runtimes/linux-arm64/native/libyggdrasilffi_arm64.so" Condition="Exists('../runtimes/linux-arm64/native/libyggdrasilffi_arm64.so')">
      <LogicalName>libyggdrasilffi_arm64_$(YggdrasilCoreVersion).so</LogicalName>
    </EmbeddedResource>
    <EmbeddedResource Include="../runtimes/linux-musl-x64/native/libyggdrasilffi_x86_64-musl.so" Condition="Exists('../runtimes/linux-musl-x64/native/libyggdrasilffi_x86_64-musl.so')">
      <LogicalName>libyggdrasilffi_x86_64-musl_$(YggdrasilCoreVersion).so</LogicalName>
    </EmbeddedResource>
    <EmbeddedResource Include="../runtimes/linux-musl-arm64/native/libyggdrasilffi_arm64-musl.so" Condition="Exists('../runtimes/linux-musl-arm64/native/libyggdrasilffi_arm64-musl.so')">
      <LogicalName>libyggdrasilffi_arm64-musl_$(YggdrasilCoreVersion).so</LogicalName>
    </EmbeddedResource>
    <EmbeddedResource Include="../runtimes/osx-x64/native/libyggdrasilffi_x86_64.dylib" Condition="Exists('../runtimes/osx-x64/native/libyggdrasilffi_x86_64.dylib')">
      <LogicalName>libyggdrasilffi_x86_64_$(YggdrasilCoreVersion).dylib</LogicalName>
    </EmbeddedResource>
    <EmbeddedResource Include="../runtimes/osx-arm64/native/libyggdrasilffi_arm64.dylib" Condition="Exists('../runtimes/osx-arm64/native/libyggdrasilffi_arm64.dylib')">
      <LogicalName>libyggdrasilffi_arm64_$(YggdrasilCoreVersion).dylib</LogicalName>
    </EmbeddedResource>
  </ItemGroup>
</Project><|MERGE_RESOLUTION|>--- conflicted
+++ resolved
@@ -21,17 +21,13 @@
     <PackageReadmeFile>README.md</PackageReadmeFile>
   </PropertyGroup>
 
-<<<<<<< HEAD
-  <ItemGroup Condition="'$(TargetFramework)' == 'netstandard2.0'">
-=======
   <ItemGroup>
     <AssemblyAttribute Include="YggdrasilCoreVersion">
         <_Parameter1>$(YggdrasilCoreVersion)</_Parameter1>
     </AssemblyAttribute>
   </ItemGroup>
 
-  <ItemGroup>
->>>>>>> 81716976
+  <ItemGroup Condition="'$(TargetFramework)' == 'netstandard2.0'">
     <PackageReference Include="System.Text.Json" Version="8.0.5" />
   </ItemGroup>
 
