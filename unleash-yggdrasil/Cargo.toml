--- conflicted
+++ resolved
@@ -17,13 +17,8 @@
 lazy_static = "1.5.0"
 semver = "1.0.24"
 convert_case = "0.6.0"
-<<<<<<< HEAD
-unleash-types = "0.15.2"
-chrono = "0.4.38"
-=======
 unleash-types = "0.15.3"
 chrono = "0.4.39"
->>>>>>> 75c95e4f
 dashmap = "6.1.0"
 hostname = { version = "0.4.0", optional = true }
 ipnetwork = "0.21.0"
