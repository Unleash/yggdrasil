--- conflicted
+++ resolved
@@ -21,13 +21,8 @@
 lazy_static = "1.5.0"
 semver = "1.0.24"
 convert_case = "0.6.0"
-<<<<<<< HEAD
 unleash-types = {version = "0.15.11", default-features = false}
 chrono = { version = "0.4.40", default-features = false, features = ["serde", "std"] }
-=======
-unleash-types = "0.15.11"
-chrono = "0.4.39"
->>>>>>> af9e05bb
 dashmap = "6.1.0"
 hostname = { version = "0.4.0", optional = true }
 ipnetwork = "0.21.0"
