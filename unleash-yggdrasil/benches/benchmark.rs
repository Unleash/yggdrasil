--- conflicted
+++ resolved
@@ -5,11 +5,7 @@
 use unleash_yggdrasil::{Context, EngineState};
 
 fn is_enabled(engine: &EngineState, toggle_name: &str, context: &Context) {
-<<<<<<< HEAD
-    engine.is_enabled(toggle_name, context, None);
-=======
     engine.is_enabled(toggle_name, context, &None);
->>>>>>> 5f4c7c11
 }
 
 fn benchmark_with_no_strategy(c: &mut Criterion) {
