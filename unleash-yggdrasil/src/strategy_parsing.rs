--- conflicted
+++ resolved
@@ -373,11 +373,7 @@
     }
 }
 
-<<<<<<< HEAD
-fn external_value(_inverted: bool, mut node: Pairs<Rule>) -> RuleFragment {
-=======
 fn external_value(inverted: bool, mut node: Pairs<Rule>) -> RuleFragment {
->>>>>>> 5f4c7c11
     let strategy_index = string(node.next().unwrap());
     Box::new(move |context| {
         context
@@ -385,10 +381,7 @@
             .as_ref()
             .and_then(|strategy_results| strategy_results.get(&strategy_index))
             .copied()
-<<<<<<< HEAD
-=======
             .map(|result| result.invert(inverted))
->>>>>>> 5f4c7c11
             .unwrap_or(false)
     })
 }
@@ -865,8 +858,6 @@
     }
 
     #[test]
-<<<<<<< HEAD
-=======
     fn missing_external_value_produces_false_without_error_even_when_inverted() {
         let rule = "!external_value[\"i_do_not_exist\"]";
         let rule = compile_rule(rule).unwrap();
@@ -894,7 +885,6 @@
     }
 
     #[test]
->>>>>>> 5f4c7c11
     fn external_value_is_respected() {
         let rule = "external_value[\"test_value\"]";
         let rule = compile_rule(rule).unwrap();
@@ -920,8 +910,6 @@
         assert!(true_result);
         assert!(!false_result);
     }
-<<<<<<< HEAD
-=======
 
     #[test]
     fn evaluates_quotes_in_stringy_rules_correctly() {
@@ -931,5 +919,4 @@
 
         assert!(rule(&context));
     }
->>>>>>> 5f4c7c11
 }