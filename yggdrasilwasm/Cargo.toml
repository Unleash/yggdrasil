[package]
name = "yggdrasil-engine"
version = "0.3.0"
authors = ["sighphyre <simon@getunleash.io>"]
repository = "https://github.com/unleash/yggdrasil"
description = "Direct WASM bindings to the Yggdrasil engine"
edition = "2018"
license = "MIT"

[lib]
crate-type = ["cdylib", "rlib"]

[features]
default = ["console_error_panic_hook"]

[dependencies]
wasm-bindgen = "0.2"
<<<<<<< HEAD
unleash-types = "0.15.2"
=======
unleash-types = "0.15.3"
>>>>>>> 75c95e4f
unleash-yggdrasil = {path = "../unleash-yggdrasil"}
getrandom = { version = "0.2", features = ["js"] }

# The `console_error_panic_hook` crate provides better debugging of panics by
# logging them with `console.error`. This is great for development, but requires
# all the `std::fmt` and `std::panicking` infrastructure, so isn't great for
# code size when deploying.
console_error_panic_hook = { version = "0.1.7", optional = true }

serde = { version = "1.0.217", features = ["derive"] }
serde-wasm-bindgen = "0.6.5"

[profile.release]
# Tell `rustc` to optimize for small code size.
opt-level = "s"<|MERGE_RESOLUTION|>--- conflicted
+++ resolved
@@ -15,11 +15,7 @@
 
 [dependencies]
 wasm-bindgen = "0.2"
-<<<<<<< HEAD
-unleash-types = "0.15.2"
-=======
 unleash-types = "0.15.3"
->>>>>>> 75c95e4f
 unleash-yggdrasil = {path = "../unleash-yggdrasil"}
 getrandom = { version = "0.2", features = ["js"] }
 
