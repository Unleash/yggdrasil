--- conflicted
+++ resolved
@@ -173,11 +173,7 @@
         let custom_strategy_results =
             get_json::<CustomStrategyResults>(custom_strategy_results_ptr)?;
 
-<<<<<<< HEAD
-        Ok(engine.check_enabled(toggle_name, &context, Some(custom_strategy_results)))
-=======
         Ok(engine.check_enabled(toggle_name, &context, &Some(custom_strategy_results)))
->>>>>>> 5f4c7c11
     })();
 
     result_to_json_ptr(result)
@@ -208,11 +204,7 @@
         let custom_strategy_results =
             get_json::<CustomStrategyResults>(custom_strategy_results_ptr)?;
 
-<<<<<<< HEAD
-        Ok(engine.check_variant(toggle_name, &context, Some(custom_strategy_results)))
-=======
         Ok(engine.check_variant(toggle_name, &context, &Some(custom_strategy_results)))
->>>>>>> 5f4c7c11
     })();
 
     result_to_json_ptr(result)
