use std::{
    collections::HashMap,
    ffi::{c_char, CStr, CString},
    fmt::{self, Display, Formatter},
    str::Utf8Error,
};

use libc::c_void;
use serde::{de::DeserializeOwned, Deserialize, Serialize};
use unleash_types::client_metrics::MetricBucket;
use unleash_yggdrasil::{
    Context, EngineState, EvalWarning, ExtendedVariantDef, ToggleDefinition, UpdateMessage,
    CORE_VERSION,
};

static CORE_VERSION_CSTRING: std::sync::LazyLock<CString> =
    std::sync::LazyLock::new(|| CString::new(CORE_VERSION).expect("CString::new failed"));

#[derive(Serialize, Deserialize)]
struct Response<T> {
    status_code: ResponseCode,
    value: Option<T>,
    error_message: Option<String>,
}

type CustomStrategyResults = HashMap<String, bool>;

#[derive(Serialize, Deserialize, PartialEq, Eq)]
enum ResponseCode {
    Error = -2,
    NotFound = -1,
    Ok = 1,
}

<<<<<<< HEAD
#[derive(Debug, Deserialize, Serialize)]
#[serde(untagged)]
enum UpdateMessage {
    FullResponse(ClientFeatures),
    PartialUpdate(ClientFeaturesDelta),
}

#[repr(C, packed)]
#[derive(Debug)]
pub struct MessageHeader {
    toggle_name_offset: u32,
    user_id_offset: u32,
    session_id_offset: u32,
    remote_address_offset: u32,
    environment_offset: u32,
    app_name_offset: u32,
}

#[repr(C)]
pub struct PropertyEntry {
    key_offset: u32,
    value_offset: u32,
}

#[repr(C)]
pub struct BoolEntry {
    key_offset: u32,
    value: bool,
}

=======
>>>>>>> 978147ae
impl<T> From<Result<Option<T>, FFIError>> for Response<T> {
    fn from(value: Result<Option<T>, FFIError>) -> Self {
        match value {
            Ok(Some(enabled)) => Response {
                status_code: ResponseCode::Ok,
                value: Some(enabled),
                error_message: None,
            },
            Ok(None) => Response {
                status_code: ResponseCode::NotFound,
                value: None,
                error_message: None,
            },
            Err(e) => Response {
                status_code: ResponseCode::Error,
                value: None,
                error_message: Some(e.to_string()),
            },
        }
    }
}

enum FFIError {
    Utf8Error,
    NullError,
    InvalidJson(String),
    PartialUpdate(Vec<EvalWarning>),
}

impl Display for FFIError {
    fn fmt(&self, f: &mut Formatter) -> fmt::Result {
        match self {
            FFIError::Utf8Error => write!(f, "Detected a non UTF-8 string in the input, this is a serious issue and you should report this as a bug."),
            FFIError::NullError => write!(f, "Null error detected, this is a serious issue and you should report this as a bug."),
            FFIError::InvalidJson(message) => write!(f, "Failed to parse JSON: {}", message),
            FFIError::PartialUpdate(messages) => write!(
                f,
                "Engine state was updated but warnings were reported, this may result in some flags evaluating in unexpected ways, please report this: {:?}",
                messages
            ),
        }
    }
}

const KNOWN_STRATEGIES: [&str; 8] = [
    "default",
    "userWithId",
    "gradualRolloutUserId",
    "gradualRolloutRandom",
    "applicationHostname",
    "gradualRolloutSessionId",
    "remoteAddress",
    "flexibleRollout",
];

impl From<Utf8Error> for FFIError {
    fn from(_: Utf8Error) -> Self {
        FFIError::Utf8Error
    }
}

impl From<serde_json::Error> for FFIError {
    fn from(e: serde_json::Error) -> Self {
        FFIError::InvalidJson(e.to_string())
    }
}

unsafe fn get_engine<'a>(engine_ptr: *mut c_void) -> Result<&'a mut EngineState, FFIError> {
    if engine_ptr.is_null() {
        Err(FFIError::NullError)
    } else {
        Ok(unsafe { &mut *(engine_ptr as *mut EngineState) })
    }
}

unsafe fn get_str<'a>(ptr: *const c_char) -> Result<&'a str, FFIError> {
    if ptr.is_null() {
        Err(FFIError::NullError)
    } else {
        unsafe { CStr::from_ptr(ptr).to_str().map_err(FFIError::from) }
    }
}

unsafe fn get_json<T: DeserializeOwned>(json_ptr: *const c_char) -> Result<T, FFIError> {
    let json_str = get_str(json_ptr)?;
    serde_json::from_str(json_str).map_err(FFIError::from)
}

fn result_to_json_ptr<T: Serialize>(result: Result<Option<T>, FFIError>) -> *mut c_char {
    let response: Response<T> = result.into();
    let json_string = serde_json::to_string(&response).unwrap();
    CString::new(json_string).unwrap().into_raw()
}

/// Instantiates a new engine. Returns a pointer to the engine.
///
/// # Safety
///
/// The caller is responsible for freeing the allocated memory. This can be done by calling
/// `free_engine` and passing in the pointer returned by this method. Failure to do so will result in a leak.
#[no_mangle]
pub extern "C" fn new_engine() -> *mut c_void {
    let engine = EngineState::default();
    Box::into_raw(Box::new(engine)) as *mut c_void
}

/// Frees the memory allocated for the engine.
///
/// # Safety
///
/// The caller is responsible for ensuring the argument is a valid pointer.
/// Null pointers will result in a no-op, but any invalid pointers will result in undefined behavior.
/// These pointers should not be dropped for the lifetime of this function call.
///
/// This function must be called correctly in order to deallocate the memory allocated for the engine in
/// the `new_engine` function. Failure to do so will result in a leak.
#[no_mangle]
pub unsafe extern "C" fn free_engine(engine_ptr: *mut c_void) {
    if engine_ptr.is_null() {
        return;
    }
    drop(Box::from_raw(engine_ptr as *mut EngineState));
}

/// Takes a JSON string representing a set of toggles. Returns a JSON encoded response object
/// specifying whether the update was successful or not. The caller is responsible
/// for freeing this response object.
///
/// # Safety
///
/// The caller is responsible for ensuring all arguments are valid pointers.
/// Null pointers will result in an error message being returned to the caller,
/// but any invalid pointers will result in undefined behavior.
/// These pointers should not be dropped for the lifetime of this function call.
#[no_mangle]
pub unsafe extern "C" fn take_state(
    engine_ptr: *mut c_void,
    json_ptr: *const c_char,
) -> *const c_char {
    let result: Result<Option<()>, FFIError> = (|| {
        let engine = get_engine(engine_ptr)?;
        let toggles: UpdateMessage = get_json(json_ptr)?;

        if let Some(warnings) = engine.take_state(toggles) {
            Err(FFIError::PartialUpdate(warnings))
        } else {
            Ok(Some(()))
        }
    })();

    result_to_json_ptr(result)
}

/// Checks if a toggle is enabled for a given context. Returns a JSON encoded response of type `EnabledResponse`.
///
/// # Safety
///
/// The caller is responsible for ensuring all arguments are valid pointers.
/// Null pointers will result in an error message being returned to the caller,
/// but any invalid pointers will result in undefined behavior.
/// These pointers should not be dropped for the lifetime of this function call.
///
/// The caller is responsible for freeing the allocated memory. This can be done by calling
/// `free_response` and passing in the pointer returned by this method. Failure to do so will result in a leak.
#[no_mangle]
pub unsafe extern "C" fn check_enabled(
    engine_ptr: *mut c_void,
    toggle_name_ptr: *const c_char,
    context_ptr: *const c_char,
    custom_strategy_results_ptr: *const c_char,
) -> *const c_char {
    let result: Result<Option<bool>, FFIError> = (|| {
        let engine = get_engine(engine_ptr)?;
        let toggle_name = get_str(toggle_name_ptr)?;
        let context: Context = get_json(context_ptr)?;
        let custom_strategy_results =
            get_json::<CustomStrategyResults>(custom_strategy_results_ptr)?;

        Ok(engine.check_enabled(toggle_name, &context, &Some(custom_strategy_results)))
    })();

    result_to_json_ptr(result)
}

pub unsafe fn unpack_message(buffer: &[u8]) -> (String, Context) {
    assert!(buffer.len() >= std::mem::size_of::<MessageHeader>());

    let header: &MessageHeader = &*(buffer.as_ptr() as *const MessageHeader);
    let string_data = &buffer[std::mem::size_of::<MessageHeader>()..];

    // Extract string from offset, converting it to owned String
    fn get_string(offset: u32, data: &[u8]) -> Option<String> {
        if offset == 0 {
            return None;
        }
        let start = offset as usize;
        let end = data[start..].iter().position(|&b| b == 0).unwrap() + start;
        Some(String::from_utf8_lossy(&data[start..end]).to_string()) // Allocates once
    }

    let toggle_name = get_string(header.toggle_name_offset, string_data).unwrap();

    let context = Context {
        user_id: get_string(header.user_id_offset, string_data),
        session_id: get_string(header.session_id_offset, string_data),
        remote_address: get_string(header.remote_address_offset, string_data),
        environment: get_string(header.environment_offset, string_data),
        app_name: get_string(header.app_name_offset, string_data),
        current_time: None,
        properties: None,
    };

    (toggle_name, context)
}

#[no_mangle]
pub unsafe extern "C" fn quick_check(
    engine_ptr: *mut c_void,
    message_ptr: *const u8,
    message_len: usize,
) -> bool {
    let result: Result<Option<bool>, FFIError> = (|| {
        let engine = get_engine(engine_ptr)?;

        if message_ptr.is_null() || message_len == 0 {
            return Err(FFIError::Utf8Error); //wrong error for now
        }
        let message = std::slice::from_raw_parts(message_ptr, message_len);
        let (toggle_name, context) = unpack_message(message);

        Ok(engine.check_enabled(&toggle_name, &context, &None))
    })();

    true
    // return CString::new("").unwrap().into_raw();
}

/// Checks the toggle variant for a given context. Returns a JSON encoded response of type `VariantResponse`.
///
/// # Safety
///
/// The caller is responsible for ensuring all arguments are valid pointers.
/// Null pointers will result in an error message being returned to the caller,
/// but any invalid pointers will result in undefined behavior.
/// These pointers should not be dropped for the lifetime of this function call.
///
/// The caller is responsible for freeing the allocated memory. This can be done by calling
/// `free_response` and passing in the pointer returned by this method. Failure to do so will result in a leak.
#[no_mangle]
pub unsafe extern "C" fn check_variant(
    engine_ptr: *mut c_void,
    toggle_name_ptr: *const c_char,
    context_ptr: *const c_char,
    custom_strategy_results_ptr: *const c_char,
) -> *const c_char {
    let result: Result<Option<ExtendedVariantDef>, FFIError> = (|| {
        let engine = get_engine(engine_ptr)?;
        let toggle_name = get_str(toggle_name_ptr)?;
        let context: Context = get_json(context_ptr)?;
        let custom_strategy_results =
            get_json::<CustomStrategyResults>(custom_strategy_results_ptr)?;
        let base_variant = engine.check_variant(
            toggle_name,
            &context,
            &Some(custom_strategy_results.clone()),
        );
        let toggle_enabled = engine
            .check_enabled(toggle_name, &context, &Some(custom_strategy_results))
            .unwrap_or_default();
        Ok(base_variant.map(|variant| variant.to_enriched_response(toggle_enabled)))
    })();

    result_to_json_ptr(result)
}

/// Returns a JSON encoded response with a list of strings representing the built-in strategies Yggdrasil supports.
///
/// # Safety
///
/// The caller is responsible for freeing the allocated memory. This can be done by calling
/// `free_response` and passing in the pointer returned by this method. Failure to do so will result in a leak.
#[no_mangle]
pub unsafe extern "C" fn built_in_strategies() -> *const c_char {
    let strategies = serde_json::to_string(&KNOWN_STRATEGIES).unwrap();
    CString::new(strategies).unwrap().into_raw()
}

/// Returns the version of the Yggdrasil library, in a semantic version format
///
/// # Safety
/// This returns a constant string, you should not call free on the result of this
#[no_mangle]
pub unsafe extern "C" fn get_core_version() -> *const c_char {
    CORE_VERSION_CSTRING.as_ptr() as *const c_char
}

/// Frees the memory allocated for a response message created by `check_enabled` or `check_variant`.
///
/// # Safety
///
/// The caller is responsible for ensuring all arguments are valid pointers.
/// Null pointers will result in an error message being returned to the caller,
/// but any invalid pointers will result in undefined behavior.
/// These pointers should not be dropped for the lifetime of this function call.
///
/// This function must be called correctly in order to deallocate the memory allocated for the response in
/// the `check_enabled`, `check_variant`, `count_toggle`, `count_variant` and `get_metrics` functions.
/// Failure to do so will result in a leak.
#[no_mangle]
pub unsafe extern "C" fn free_response(response_ptr: *mut c_char) {
    if response_ptr.is_null() {
        return;
    }
    drop(CString::from_raw(response_ptr));
}

/// Marks a toggle as being counted for purposes of metrics. This function needs to be paired with a call
/// to `get_metrics` at a later point in time to retrieve the metrics.
///
/// # Safety
///
/// The caller is responsible for ensuring all arguments (except the last one, `enabled`) are valid pointers.
/// Null pointers will result in an error message being returned to the caller,
/// but any invalid pointers will result in undefined behavior.
/// These pointers should not be dropped for the lifetime of this function call.
///
/// The caller is responsible for freeing the allocated memory. This can be done by calling
/// `free_response` and passing in the pointer returned by this method. Failure to do so will result in a leak.
#[no_mangle]
pub unsafe extern "C" fn count_toggle(
    engine_ptr: *mut c_void,
    toggle_name_ptr: *const c_char,
    enabled: u8,
) -> *const c_char {
    // Java/C# may pass other set bits but Rust expects a boolean to only have a single bit set
    // so we need to check exactly that the last bit it 1 or 0 and use the boolean value accordingly

    let enabled = enabled & 1 == 1;

    let result: Result<Option<()>, FFIError> = (|| {
        let engine = get_engine(engine_ptr)?;
        let toggle_name = get_str(toggle_name_ptr)?;

        engine.count_toggle(toggle_name, enabled);
        Ok(Some(()))
    })();

    result_to_json_ptr(result)
}

/// Marks a variant as being counted for purposes of metrics. This function needs to be paired with a call
/// to `get_metrics` at a later point in time to retrieve the metrics.
///
/// # Safety
///
/// The caller is responsible for ensuring all arguments are valid pointers.
/// Null pointers will result in an error message being returned to the caller,
/// but any invalid pointers will result in undefined behavior.
/// These pointers should not be dropped for the lifetime of this function call.
///
/// The caller is responsible for freeing the allocated memory. This can be done by calling
/// `free_response` and passing in the pointer returned by this method. Failure to do so will result in a leak.
#[no_mangle]
pub unsafe extern "C" fn count_variant(
    engine_ptr: *mut c_void,
    toggle_name_ptr: *const c_char,
    variant_name_ptr: *const c_char,
) -> *const c_char {
    let result: Result<Option<()>, FFIError> = (|| {
        let engine = get_engine(engine_ptr)?;
        let toggle_name = get_str(toggle_name_ptr)?;
        let variant_name = get_str(variant_name_ptr)?;

        engine.count_variant(toggle_name, variant_name);
        Ok(Some(()))
    })();

    result_to_json_ptr(result)
}

/// Returns a JSON encoded string representing the number of times each toggle and variant has been
/// counted since the last time this function was called.
///
/// # Safety
///
/// The caller is responsible for ensuring all arguments are valid pointers.
/// Null pointers will result in an error message being returned to the caller,
/// but any invalid pointers will result in undefined behavior.
/// These pointers should not be dropped for the lifetime of this function call.
///
/// The caller is responsible for freeing the allocated memory, in case the response is not null. This can be done by calling
/// `free_response` and passing in the pointer returned by this method. Failure to do so will result in a leak.
#[no_mangle]
pub unsafe extern "C" fn get_metrics(engine_ptr: *mut c_void) -> *mut c_char {
    let result: Result<Option<MetricBucket>, FFIError> = (|| {
        let engine = get_engine(engine_ptr)?;

        Ok(engine.get_metrics())
    })();

    result_to_json_ptr(result)
}

/// Lets you know whether impression events are enabled for this toggle or not.
/// Returns a JSON encoded response of type `Response`.
///
/// # Safety
///
/// The caller is responsible for ensuring the engine_ptr is a valid pointer to an unleash engine.
/// An invalid pointer to unleash engine will result in undefined behaviour.
#[no_mangle]
pub unsafe extern "C" fn should_emit_impression_event(
    engine_ptr: *mut c_void,
    toggle_name_ptr: *const c_char,
) -> *mut c_char {
    let result: Result<Option<bool>, FFIError> = (|| {
        let engine = get_engine(engine_ptr)?;
        let toggle_name = get_str(toggle_name_ptr)?;

        Ok(Some(engine.should_emit_impression_event(toggle_name)))
    })();

    result_to_json_ptr(result)
}

/// Lists the features currently known by the engine, as set by take_state
/// This is a reduced definition and only includes metadata for the feature,
/// not the properties required to calculate the enabled state of the feature.
/// Returns a JSON encoded response of type `Response`.
///
/// # Safety
///
/// The caller is responsible for ensuring the engine_ptr is a valid pointer to an unleash engine.
/// An invalid pointer to unleash engine will result in undefined behaviour.
/// The caller is responsible for freeing the allocated memory, in case the response is not null. This can be done by calling
/// `free_response` and passing in the pointer returned by this method. Failure to do so will result in a leak.
#[no_mangle]
pub unsafe extern "C" fn list_known_toggles(engine_ptr: *mut c_void) -> *mut c_char {
    let result: Result<Option<Vec<ToggleDefinition>>, FFIError> = (|| {
        let engine = get_engine(engine_ptr)?;

        Ok(Some(engine.list_known_toggles()))
    })();

    result_to_json_ptr(result)
}

#[cfg(test)]
mod tests {
    use std::ffi::{CStr, CString};

    use unleash_types::client_features::{
        ClientFeature, ClientFeatures, Strategy, Variant, WeightType,
    };
    use unleash_yggdrasil::{EngineState, ExtendedVariantDef, UpdateMessage};

    use crate::{check_enabled, check_variant, new_engine, Response, ResponseCode};

    #[test]
    fn when_requesting_a_toggle_that_does_not_exist_then_a_response_with_no_error_and_not_found_is_returned(
    ) {
        let engine_ptr = new_engine();

        let c_toggle_name = CString::new("some-toggle").unwrap();
        let c_context = CString::new("{}").unwrap();
        let c_results = CString::new("{}").unwrap();

        let toggle_name_ptr = c_toggle_name.as_ptr();
        let context_ptr = c_context.as_ptr();
        let results_ptr = c_results.as_ptr();

        unsafe {
            let string_response =
                check_enabled(engine_ptr, toggle_name_ptr, context_ptr, results_ptr);
            let response = CStr::from_ptr(string_response).to_str().unwrap();
            let enabled_response: Response<bool> = serde_json::from_str(response).unwrap();

            assert!(enabled_response.status_code == ResponseCode::NotFound);
            assert!(enabled_response.error_message.is_none());
        }
    }

    #[test]
    fn when_requesting_a_toggle_that_does_exist_and_is_enabled_then_a_response_with_no_error_and_enabled_status_is_returned(
    ) {
        let engine_ptr = new_engine();
        let toggle_under_test = "some-toggle";

        let c_toggle_name = CString::new(toggle_under_test).unwrap();
        let c_context = CString::new("{}").unwrap();
        let c_results = CString::new("{}").unwrap();

        let toggle_name_ptr = c_toggle_name.as_ptr();
        let context_ptr = c_context.as_ptr();
        let results_ptr = c_results.as_ptr();

        let client_features = ClientFeatures {
            features: vec![ClientFeature {
                name: toggle_under_test.into(),
                enabled: true,
                strategies: Some(vec![Strategy {
                    name: "default".into(),
                    constraints: None,
                    parameters: None,
                    segments: None,
                    sort_order: None,
                    variants: None,
                }]),
                ..Default::default()
            }],
            query: None,
            segments: None,
            version: 2,
            meta: None,
        };

        unsafe {
            let engine = &mut *(engine_ptr as *mut EngineState);
            let warnings = engine.take_state(UpdateMessage::FullResponse(client_features));

            let string_response =
                check_enabled(engine_ptr, toggle_name_ptr, context_ptr, results_ptr);
            let response = CStr::from_ptr(string_response).to_str().unwrap();
            let enabled_response: Response<bool> = serde_json::from_str(response).unwrap();

            assert!(enabled_response.status_code == ResponseCode::Ok);
            assert!(enabled_response.error_message.is_none());
            assert!(warnings.is_none());
        }
    }

    #[test]
    fn when_given_a_null_engine_pointer_then_a_error_is_returned() {
        let engine_ptr = std::ptr::null_mut();

        unsafe {
            let c_toggle_name = CString::new("some-toggle").unwrap();
            let c_context = CString::new("{}").unwrap();
            let c_results = CString::new("{}").unwrap();

            let toggle_name_ptr = c_toggle_name.as_ptr();
            let context_ptr = c_context.as_ptr();
            let results_ptr = c_results.as_ptr();

            let string_response =
                check_enabled(engine_ptr, toggle_name_ptr, context_ptr, results_ptr);
            let response = CStr::from_ptr(string_response).to_str().unwrap();
            let enabled_response: Response<bool> = serde_json::from_str(response).unwrap();

            assert!(enabled_response.status_code == ResponseCode::Error);
            assert!(enabled_response.error_message.is_some());
        }
    }

    #[test]
    fn when_given_a_null_toggle_name_pointer_then_a_error_is_returned() {
        let engine_ptr = new_engine();

        unsafe {
            let c_context = CString::new("{}").unwrap();
            let c_results = CString::new("{}").unwrap();

            let toggle_name_ptr = std::ptr::null();
            let context_ptr = c_context.as_ptr();
            let results_ptr = c_results.as_ptr();

            let string_response =
                check_enabled(engine_ptr, toggle_name_ptr, context_ptr, results_ptr);
            let response = CStr::from_ptr(string_response).to_str().unwrap();
            let enabled_response: Response<bool> = serde_json::from_str(response).unwrap();

            assert!(enabled_response.status_code == ResponseCode::Error);
            assert!(enabled_response.error_message.is_some());
        }
    }

    #[test]
    fn when_given_a_null_context_pointer_then_a_error_is_returned() {
        let engine_ptr = new_engine();

        unsafe {
            let c_toggle_name = CString::new("some-toggle").unwrap();
            let c_results = CString::new("{}").unwrap();

            let toggle_name_ptr = c_toggle_name.as_ptr();
            let context_ptr = std::ptr::null();
            let results_ptr = c_results.as_ptr();

            let string_response =
                check_enabled(engine_ptr, toggle_name_ptr, context_ptr, results_ptr);
            let response = CStr::from_ptr(string_response).to_str().unwrap();
            let enabled_response: Response<bool> = serde_json::from_str(response).unwrap();

            assert!(enabled_response.status_code == ResponseCode::Error);
            assert!(enabled_response.error_message.is_some());
        }
    }

    #[test]
    fn variant_response_is_enriched_with_toggle_enabled_status() {
        let engine_ptr = new_engine();
        let toggle_under_test = "some-toggle";

        let c_toggle_name = CString::new(toggle_under_test).unwrap();
        let c_context = CString::new("{}").unwrap();
        let c_results = CString::new("{}").unwrap();

        let toggle_name_ptr = c_toggle_name.as_ptr();
        let context_ptr = c_context.as_ptr();
        let results_ptr = c_results.as_ptr();

        let client_features = ClientFeatures {
            features: vec![ClientFeature {
                name: toggle_under_test.into(),
                enabled: true,
                strategies: Some(vec![Strategy {
                    name: "default".into(),
                    constraints: None,
                    parameters: None,
                    segments: None,
                    sort_order: None,
                    variants: None,
                }]),
                variants: Some(vec![Variant {
                    name: "variant".into(),
                    weight: 100,
                    payload: None,
                    overrides: None,
                    stickiness: Some("default".into()),
                    weight_type: Some(WeightType::Fix),
                }]),
                ..Default::default()
            }],
            query: None,
            segments: None,
            meta: None,
            version: 2,
        };

        unsafe {
            let engine = &mut *(engine_ptr as *mut EngineState);
            let warnings = engine.take_state(UpdateMessage::FullResponse(client_features));

            let string_response =
                check_variant(engine_ptr, toggle_name_ptr, context_ptr, results_ptr);
            let response = CStr::from_ptr(string_response).to_str().unwrap();
            let variant_response: Response<ExtendedVariantDef> =
                serde_json::from_str(response).unwrap();

            assert!(variant_response.status_code == ResponseCode::Ok);
            let variant_response = variant_response.value.expect("Expected variant response");

            assert!(variant_response.feature_enabled);
            assert!(warnings.is_none());
        }
    }

    #[test]
    fn listing_known_features_returns_a_list_of_toggle_definitions() {
        let engine_ptr = new_engine();

        let client_features = ClientFeatures {
            features: vec![
                ClientFeature {
                    name: "toggle1".into(),
                    enabled: true,
                    strategies: Some(vec![Strategy {
                        name: "default".into(),
                        constraints: None,
                        parameters: None,
                        segments: None,
                        sort_order: None,
                        variants: None,
                    }]),
                    ..Default::default()
                },
                ClientFeature {
                    name: "toggle2".into(),
                    enabled: true,
                    strategies: Some(vec![Strategy {
                        name: "default".into(),
                        constraints: None,
                        parameters: None,
                        segments: None,
                        sort_order: None,
                        variants: None,
                    }]),
                    ..Default::default()
                },
            ],
            query: None,
            segments: None,
            meta: None,
            version: 2,
        };

        unsafe {
            let engine = &mut *(engine_ptr as *mut EngineState);
            engine.take_state(UpdateMessage::FullResponse(client_features));

            let string_response = super::list_known_toggles(engine_ptr);
            let response = CStr::from_ptr(string_response).to_str().unwrap();
            let known_features: Response<Vec<super::ToggleDefinition>> =
                serde_json::from_str(response).unwrap();

            assert!(known_features.status_code == ResponseCode::Ok);
            let known_features = known_features.value.expect("Expected known features");

            assert_eq!(known_features.len(), 2);
            assert!(known_features.iter().any(|t| t.name == "toggle1"));
            assert!(known_features.iter().any(|t| t.name == "toggle2"));
        }
    }
}<|MERGE_RESOLUTION|>--- conflicted
+++ resolved
@@ -30,14 +30,6 @@
     Error = -2,
     NotFound = -1,
     Ok = 1,
-}
-
-<<<<<<< HEAD
-#[derive(Debug, Deserialize, Serialize)]
-#[serde(untagged)]
-enum UpdateMessage {
-    FullResponse(ClientFeatures),
-    PartialUpdate(ClientFeaturesDelta),
 }
 
 #[repr(C, packed)]
@@ -63,8 +55,6 @@
     value: bool,
 }
 
-=======
->>>>>>> 978147ae
 impl<T> From<Result<Option<T>, FFIError>> for Response<T> {
     fn from(value: Result<Option<T>, FFIError>) -> Self {
         match value {
